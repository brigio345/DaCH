--- conflicted
+++ resolved
@@ -21,16 +21,8 @@
 #endif /* (defined(PROFILE) && (!defined(__SYNTHESIS__))) */
 
 // direct mapping, write back
-<<<<<<< HEAD
-// TODO: support different policies through virtual functions
-// TODO: use more friendly template parameters:
-// 	LINE_SIZE -> N_LINES; TAG_SIZE -> CACHE_LINE_SIZE
-template <typename T, size_t ADDR_SIZE = 32, size_t TAG_SIZE = 28, size_t LINE_SIZE = 2,
-		size_t RD_PORTS = 1, size_t WR_PORTS = 1>
-=======
 template <typename T, bool RD_ENABLED, bool WR_ENABLED, size_t MAIN_SIZE,
 	 size_t N_LINES, size_t N_ENTRIES_PER_LINE>
->>>>>>> 9dc7f6b0
 class cache {
 	private:
 		static const size_t ADDR_SIZE = utils::log2_ceil(MAIN_SIZE);
@@ -75,23 +67,6 @@
 			T data;
 		} request_t;
 
-<<<<<<< HEAD
-		static const size_t N_PORTS = RD_PORTS + WR_PORTS;
-		static const size_t OFF_SIZE = ADDR_SIZE - (TAG_SIZE + LINE_SIZE);
-		static const size_t N_LINES = 1 << LINE_SIZE;
-		static const size_t N_ENTRIES_PER_LINE = 1 << OFF_SIZE;
-
-		stream_dep<T> _rd_data[RD_PORTS];
-		stream_dep<T> _wr_data[WR_PORTS];
-		stream_dep<request_t> _request[N_PORTS];
-		ap_uint<N_LINES> _valid;
-		ap_uint<N_LINES> _dirty;
-		ap_uint<TAG_SIZE> _tag[N_LINES];
-		T _cache_mem[N_LINES * N_ENTRIES_PER_LINE];
-		T * const _main_mem;
-		bool _dep;
-		int _req_port;
-=======
 		typedef struct {
 			bool fill;
 			bool spill;
@@ -113,22 +88,12 @@
 		T _cache_mem[N_LINES * N_ENTRIES_PER_LINE];
 		l1_cache_t _l1_cache_get;
 		raw_cache_t _raw_cache_core;
->>>>>>> 9dc7f6b0
 
 	public:
 		cache() {
 #pragma HLS array_partition variable=_valid complete dim=1
 #pragma HLS array_partition variable=_dirty complete dim=1
 #pragma HLS array_partition variable=_tag complete dim=1
-<<<<<<< HEAD
-#pragma HLS array_partition variable=_cache_mem complete dim=1
-#pragma HLS stream depth=RD_PORTS variable=_rd_data
-#pragma HLS stream depth=WR_PORTS variable=_wr_data
-#pragma HLS stream depth=N_PORTS variable=_request
-			// invalidate all cache lines
-			_valid = 0;
-			_req_port = 0;
-=======
 #pragma HLS array_partition variable=_cache_mem cyclic factor=N_ENTRIES_PER_LINE dim=1
 		}
 
@@ -180,7 +145,6 @@
 				hit_status = L1_HIT;
 			}
 #endif /* __PROFILE__ */
->>>>>>> 9dc7f6b0
 		}
 
 		void get_line(ap_uint<ADDR_SIZE> addr_main, line_t &line) {
@@ -191,11 +155,6 @@
 
 		T get(ap_uint<ADDR_SIZE> addr_main, hit_status_t &hit_status) {
 #pragma HLS inline
-<<<<<<< HEAD
-			int req_port = 0;
-			int rd_port = 0;
-			int wr_port = 0;
-=======
 			line_t line;
 			get_line(addr_main, line, hit_status);
 			addr_t addr(addr_main);
@@ -238,7 +197,6 @@
 	private:
 		void run_core() {
 #pragma HLS inline off
->>>>>>> 9dc7f6b0
 			request_t req;
 			line_t line;
 			T data;
@@ -258,46 +216,14 @@
 					continue;
 #else
 				// get request
-<<<<<<< HEAD
-				_request[req_port].read(req);
-=======
 				_request.read(req);
 #endif /* __SYNTHESIS__ */
 
->>>>>>> 9dc7f6b0
 				// stop if request is "end-of-request"
 				if (req.type == STOP_REQ)
 					break;
 
 				// extract information from address
-<<<<<<< HEAD
-				address addr(req.addr_main);
-
-				// prepare the cache for accessing addr
-				// (load the line if not present)
-				if (!hit(addr))
-					fill(addr);
-
-				if (req.type == READ_E) {
-					// read data from cache
-					data = _cache_mem[addr._addr_cache];
-
-					// send read data
-					_rd_data[rd_port].write(data);
-
-					rd_port = (rd_port + 1) % RD_PORTS;
-				} else {
-					// store received data to cache
-					_wr_data[wr_port].read(data);
-					_cache_mem[addr._addr_cache] = data;
-
-					_dirty[addr._line] = true;
-
-					wr_port = (wr_port + 1) % WR_PORTS;
-				}
-
-				req_port = (req_port + 1) % N_PORTS;
-=======
 				addr_t addr(req.addr_main);
 
 				bool is_hit = hit(addr);
@@ -322,7 +248,6 @@
 #ifdef __PROFILE__
 				_hit_status.write(is_hit ? HIT : MISS);
 #endif /* __PROFILE__ */
->>>>>>> 9dc7f6b0
 			}
 
 			if (WR_ENABLED)
@@ -419,37 +344,7 @@
 			}
 		}
 
-<<<<<<< HEAD
-		T get(ap_uint<ADDR_SIZE> addr_main) {
-#pragma HLS inline
-			static int rd_port = 0;
-			T data;
-
-			_dep = _request[_req_port].write_dep(
-				(request_t){addr_main, READ_E}, _dep);
-			_dep = _rd_data[rd_port].read_dep(data, _dep);
-
-			rd_port = (rd_port + 1) % RD_PORTS;
-			_req_port = (_req_port + 1) % N_PORTS;
-
-			return data;
-		}
-
-		void set(ap_uint<ADDR_SIZE> addr_main, T data) {
-#pragma HLS inline
-			static int wr_port = 0;
-
-			_dep = _request[_req_port].write_dep(
-				(request_t){addr_main, WRITE_E}, _dep);
-			_dep = _wr_data[wr_port].write_dep(data, _dep);
-
-			wr_port = (wr_port + 1) % WR_PORTS;
-			_req_port = (_req_port + 1) % N_PORTS;
-		}
-
-=======
 #ifndef __SYNTHESIS__
->>>>>>> 9dc7f6b0
 		class inner {
 			private:
 				cache *_cache;
