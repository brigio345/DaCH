--- conflicted
+++ resolved
@@ -34,15 +34,6 @@
 #include <cassert>
 #endif /* __SYNTHESIS__ */
 
-<<<<<<< HEAD
-template <typename T, size_t RD_PORTS, bool WR_ENABLED, size_t MAIN_SIZE,
-	 size_t N_SETS, size_t N_WAYS, size_t N_ENTRIES_PER_LINE,
-	 bool LRU, size_t L1_CACHE_LINES>
-class cache {
-	private:
-		static const bool RD_ENABLED = (RD_PORTS > 0);
-		static const bool MEM_IF_PROCESS = WR_ENABLED;
-=======
 #define MAX_AXI_BITWIDTH 512
 
 template <typename T, bool RD_ENABLED, bool WR_ENABLED, size_t PORTS,
@@ -52,7 +43,6 @@
 	private:
 		static const bool MEM_IF_PROCESS = (WR_ENABLED || (PORTS > 1) ||
 				((sizeof(T) * N_WORDS_PER_LINE * 8) > MAX_AXI_BITWIDTH));
->>>>>>> b1bfe37b
 		static const bool L1_CACHE = (L1_CACHE_LINES > 0);
 		static const size_t ADDR_SIZE = utils::log2_ceil(MAIN_SIZE);
 		static const size_t SET_SIZE = utils::log2_ceil(N_SETS);
@@ -115,22 +105,6 @@
 			line_type line;
 		} mem_req_type;
 
-<<<<<<< HEAD
-		ap_uint<(TAG_SIZE > 0) ? TAG_SIZE : 1> m_tag[N_SETS * N_WAYS];
-		bool m_valid[N_SETS * N_WAYS];
-		bool m_dirty[N_SETS * N_WAYS];
-		T m_cache_mem[N_SETS * N_WAYS * N_ENTRIES_PER_LINE];
-		hls::stream<op_type, 4> m_core_req_op;
-		hls::stream<ap_uint<ADDR_SIZE>, 4> m_core_req_addr;
-		hls::stream<T, 4> m_core_req_data;
-		hls::stream<line_type, 4> m_core_resp;
-		hls::stream<mem_req_type, 2> m_mem_req;
-		hls::stream<line_type, 2> m_mem_resp;
-		l1_cache_type m_l1_cache_get;
-		raw_cache_type m_raw_cache_core;
-		raw_cache_type m_raw_cache_mem_if;
-		replacer_type m_replacer;
-=======
 		ap_uint<(TAG_SIZE > 0) ? TAG_SIZE : 1> m_tag[N_SETS * N_WAYS];	// 1
 		bool m_valid[N_SETS * N_WAYS];					// 2
 		bool m_dirty[N_SETS * N_WAYS];					// 3
@@ -144,7 +118,6 @@
 		l1_cache_type m_l1_cache_get[PORTS];				// 11
 		replacer_type m_replacer;					// 12
 		unsigned int m_core_port;					// 13
->>>>>>> b1bfe37b
 #if (defined(PROFILE) && (!defined(__SYNTHESIS__)))
 		hls::stream<hit_status_type> m_hit_status;
 		int m_n_reqs = 0;
@@ -157,16 +130,12 @@
 #pragma HLS array_partition variable=m_tag complete dim=1
 #pragma HLS array_partition variable=m_valid complete dim=1
 #pragma HLS array_partition variable=m_dirty complete dim=1
-<<<<<<< HEAD
-#pragma HLS array_partition variable=m_cache_mem cyclic factor=N_ENTRIES_PER_LINE dim=1
-=======
 #pragma HLS array_partition variable=m_cache_mem cyclic factor=N_WORDS_PER_LINE dim=1
 #pragma HLS array_partition variable=m_core_req_op complete
 #pragma HLS array_partition variable=m_core_req_addr complete
 #pragma HLS array_partition variable=m_core_req_data complete
 #pragma HLS array_partition variable=m_core_resp complete
 #pragma HLS array_partition variable=m_l1_cache_get complete
->>>>>>> b1bfe37b
 		}
 
 		/**
@@ -242,14 +211,10 @@
 					m_l1_cache_get.hit(addr_main));
 
 			if (l1_hit) {
-<<<<<<< HEAD
-				m_l1_cache_get.get_line(addr_main, line);
-=======
 				m_l1_cache_get[port].get_line(addr_main, line);
 #ifndef __SYNTHESIS__
 				m_core_req_op[port].write(NOP_OP);
 #endif /* __SYNTHESIS__ */
->>>>>>> b1bfe37b
 			} else {
 				// send read request to cache
 				m_core_req_op.write(READ_OP);
@@ -257,19 +222,10 @@
 				// force FIFO write and FIFO read to separate
 				// pipeline stages to avoid deadlock due to
 				// the blocking read
-<<<<<<< HEAD
-				// 3 is the read latency in case of HIT:
-				// it is put here to inform the scheduler
-				// about the latency
-				ap_wait_n(3);
-				// read response from cache
-				m_core_resp.read(line);
-=======
 				ap_wait_n(LATENCY);
 				// read response from cache
 				m_core_resp[port].read(line);
 
->>>>>>> b1bfe37b
 				if (L1_CACHE) {
 					// store line to L1 cache
 					m_l1_cache_get.set_line(addr_main, line);
@@ -316,16 +272,6 @@
 #endif /* __SYNTHESIS__ */
 
 			if (L1_CACHE) {
-<<<<<<< HEAD
-				// inform L1 cache about the writing
-				m_l1_cache_get.notify_write(addr_main);
-			}
-
-			// send write request to cache
-			m_core_req_op.write(WRITE_OP);
-			m_core_req_addr.write(addr_main);
-			m_core_req_data.write(data);
-=======
 				// inform L1 caches about the writing
 				m_l1_cache_get[0].notify_write(addr_main);
 			}
@@ -334,7 +280,6 @@
 			m_core_req_op[0].write(WRITE_OP);
 			m_core_req_addr[0].write(addr_main);
 			m_core_req_data[0].write(data);
->>>>>>> b1bfe37b
 #if (defined(PROFILE) && (!defined(__SYNTHESIS__)))
 			update_profiling(m_hit_status.read());
 #endif /* (defined(PROFILE) && (!defined(__SYNTHESIS__))) */
@@ -381,35 +326,17 @@
 
 			m_replacer.init();
 
-<<<<<<< HEAD
-			m_raw_cache_core.init();
-			if (!MEM_IF_PROCESS) {
-				if (!arbitrate)
-					m_raw_cache_mem_if.init();
-			}
-
-=======
->>>>>>> b1bfe37b
 CORE_LOOP:		while (1) {
 #pragma HLS pipeline II=PORTS
 INNER_CORE_LOOP:		for (auto port = 0; port < PORTS; port++) {
 					op_type op;
 #ifdef __SYNTHESIS__
-<<<<<<< HEAD
-				// get request and
-				// make pipeline flushable (to avoid deadlock)
-				if (m_core_req_op.read_nb(op)) {
-#else
-				// get request
-				m_core_req_op.read(op);
-=======
 					// get request and
 					// make pipeline flushable (to avoid deadlock)
 					if (m_core_req_op[port].read_nb(op)) {
 #else
 					// get request
 					m_core_req_op[port].read(op);
->>>>>>> b1bfe37b
 #endif /* __SYNTHESIS__ */
 
 					// exit the loop if request is "end-of-request"
@@ -421,15 +348,9 @@
 						continue;
 #endif /* __SYNTHESIS__ */
 
-<<<<<<< HEAD
-				// in case of write request, read data to be written
-				const auto addr_main = m_core_req_addr.read();
-				const auto data = read ? 0 : m_core_req_data.read();
-=======
 					// check the request type
 					const auto read = ((RD_ENABLED && (op == READ_OP)) ||
 							(!WR_ENABLED));
->>>>>>> b1bfe37b
 
 					// in case of write request, read data to be written
 					const auto addr_main = m_core_req_addr[port].read();
@@ -523,26 +444,9 @@
 								addr.m_addr_cache,
 								line);
 
-<<<<<<< HEAD
-				if (read) {
-					// send the response to the read request
-					m_core_resp.write(line);
-				} else {
-					// modify the line
-					line[addr.m_off] = data;
-
-					// store the modified line to cache
-					m_raw_cache_core.set_line(m_cache_mem,
-							addr.m_addr_cache, line);
-					m_dirty[addr.m_addr_line] = true;
-				}
-
-=======
-
 						m_dirty[addr.m_addr_line] = true;
 					}
 
->>>>>>> b1bfe37b
 #if (defined(PROFILE) && (!defined(__SYNTHESIS__)))
 					m_hit_status.write(is_hit ? HIT : MISS);
 #endif /* (defined(PROFILE) && (!defined(__SYNTHESIS__))) */
