#ifndef CACHE_H
#define CACHE_H

/**
 * \file	cache.h
 *
 * \brief 	Cache module compatible with Vitis HLS (2020.1-2021.2).
 *
 *		Cache module whose characteristics are:
 *			- address mapping: set-associative;
 *			- replacement policy: least-recently-used or
 *						last-in first-out;
 *			- write policy: write-back.
 *
 *		Advanced features:
 *			- Multi-levels: L1 cache (direct-mapped, write-through).
 *			- Multi-ports (read-only).
 */

#include <cstddef>
#define AP_INT_MAX_W (1 << 15)
#include "address.h"
#include "replacer.h"
#include "l1_cache.h"
#include "raw_cache.h"
#define HLS_STREAM_THREAD_SAFE
#include "hls_stream.h"
#include "ap_utils.h"
#include "ap_int.h"
#include "utils.h"
#ifndef __SYNTHESIS__
#include <cassert>
#endif /* __SYNTHESIS__ */

template <typename T, bool RD_ENABLED, bool WR_ENABLED, size_t PORTS,
	 size_t MAIN_SIZE, size_t N_SETS, size_t N_WAYS, size_t N_WORDS_PER_LINE,
	 bool LRU, size_t N_L1_SETS, size_t N_L1_WAYS, bool SWAP_TAG_SET, size_t LATENCY>
class cache {
	private:
		static const bool L1_CACHE = ((N_L1_SETS * N_L1_WAYS) > 0);
		static const size_t ADDR_SIZE = utils::log2_ceil(MAIN_SIZE);
		static const size_t SET_SIZE = utils::log2_ceil(N_SETS);
		static const size_t OFF_SIZE = utils::log2_ceil(N_WORDS_PER_LINE);
		static const size_t TAG_SIZE = (ADDR_SIZE - (SET_SIZE + OFF_SIZE));
		static const size_t WAY_SIZE = utils::log2_ceil(N_WAYS);
		static const size_t WORD_SIZE = (sizeof(T) * 8);

		static_assert((RD_ENABLED || WR_ENABLED),
				"RD_ENABLED and/or WR_ENABLED must be true");
		static_assert((PORTS > 0), "PORTS must be greater than 0");
		static_assert((!(WR_ENABLED && (PORTS > 1))),
				"PORTS must be equal to 1 when WR_ENABLED is true");
		static_assert(((MAIN_SIZE > 0) && ((1 << ADDR_SIZE) == MAIN_SIZE)),
				"MAIN_SIZE must be a power of 2 greater than 0");
		static_assert(((N_SETS > 0) && ((1 << SET_SIZE) == N_SETS)),
				"N_SETS must be a power of 2 greater than 0");
		static_assert(((N_WAYS > 0) && ((1 << WAY_SIZE) == N_WAYS)),
				"N_WAYS must be a power of 2 greater than 0");
		static_assert(((N_WORDS_PER_LINE > 0) &&
					((1 << OFF_SIZE) == N_WORDS_PER_LINE)),
				"N_WORDS_PER_LINE must be a power of 2 greater than 0");
		static_assert((MAIN_SIZE >= (N_SETS * N_WAYS * N_WORDS_PER_LINE)),
				"N_SETS and/or N_WAYS and/or N_WORDS_PER_LINE are too big for the specified MAIN_SIZE");

		typedef address<ADDR_SIZE, TAG_SIZE, SET_SIZE, WAY_SIZE, SWAP_TAG_SET>
			address_type;
		typedef ap_uint<WORD_SIZE * N_WORDS_PER_LINE> line_type;
		typedef l1_cache<line_type, MAIN_SIZE, N_L1_SETS, N_L1_WAYS,
			N_WORDS_PER_LINE, SWAP_TAG_SET> l1_cache_type;
		typedef raw_cache<line_type, (N_SETS * N_WAYS * N_WORDS_PER_LINE), 2>
			raw_cache_type;
		typedef replacer<LRU, address_type, N_SETS, N_WAYS,
			N_WORDS_PER_LINE> replacer_type;

		typedef enum {
			READ_OP,
			WRITE_OP,
			READ_WRITE_OP,
			STOP_OP
		} op_type;

#ifndef __SYNTHESIS__
		typedef enum {
			MISS,
			HIT,
			L1_HIT
		} hit_status_type;
#endif /* __SYNTHESIS__ */

		typedef struct {
			op_type op;
			ap_uint<ADDR_SIZE> addr;
			T data;
		} core_req_type;

		typedef struct {
			op_type op;
			ap_uint<ADDR_SIZE> load_addr;
			ap_uint<ADDR_SIZE> write_back_addr;
			line_type line;
		} mem_req_type;

		ap_uint<(TAG_SIZE > 0) ? TAG_SIZE : 1> m_tag[N_SETS * N_WAYS];	// 0
		ap_uint<N_SETS * N_WAYS> m_valid;				// 1
		ap_uint<N_SETS * N_WAYS> m_dirty;				// 2
		line_type m_cache_mem[N_SETS * N_WAYS];				// 3
		hls::stream<core_req_type, (LATENCY * PORTS)> m_core_req[PORTS];// 4
		hls::stream<line_type, (LATENCY * PORTS)> m_core_resp[PORTS];	// 5
		hls::stream<mem_req_type, 2> m_mem_req;				// 6
		hls::stream<line_type, 2> m_mem_resp;				// 7
		raw_cache_type m_raw_cache_core;				// 8
		l1_cache_type m_l1_cache_get[PORTS];				// 9
		replacer_type m_replacer;					// 10
		unsigned int m_core_port;					// 11
#ifndef __SYNTHESIS__
		T *m_main_mem;
		int m_n_reqs[PORTS] = {0};
		int m_n_hits[PORTS] = {0};
		int m_n_l1_reqs[PORTS] = {0};
		int m_n_l1_hits[PORTS] = {0};
#endif /* __SYNTHESIS__ */

	public:
		cache(T *main_mem) {
			cache();
			run(main_mem);
		}

		cache() {
#pragma HLS array_partition variable=m_tag type=complete dim=0
			if (PORTS > 1) {
#pragma HLS array_partition variable=m_core_req type=complete dim=0
#pragma HLS array_partition variable=m_core_resp type=complete dim=0
#pragma HLS array_partition variable=m_l1_cache_get type=complete dim=0
			}
		}

		/**
		 * \brief	Initialize the cache.
		 *
		 * \note	Must be called before calling \ref run.
		 */
		void init() {
#ifndef __SYNTHESIS__
			// invalidate all cache lines
			m_valid = 0;

			m_replacer.init();
<<<<<<< HEAD
=======
			m_raw_cache_core.init();
>>>>>>> 99ef9682
#endif /* __SYNTHESIS__ */

			m_core_port = 0;

			if (L1_CACHE) {
				for (auto port = 0; port < PORTS; port++)
					m_l1_cache_get[port].init();
			}
		}

		/**
		 * \brief		Start cache internal processes.
		 *
		 * \param[in] main_mem	The pointer to the main memory.
		 *
		 * \note		This function must be before
		 * 			the function in which cache is
		 * 			accessed.
		 */
		void run(T *main_mem) {
#pragma HLS inline
#ifdef __SYNTHESIS__
			run_core();
			run_mem_if(main_mem);
#else
			m_main_mem = main_mem;
#endif /* __SYNTHESIS__ */
		}

		/**
		 * \brief	Stop cache internal processes.
		 *
		 * \note	Must be called after the function in which cache
		 * 		is accessed has completed.
		 */
		void stop() {
#ifdef __SYNTHESIS__
			m_core_req[m_core_port].write((core_req_type){.op = STOP_OP});
#else
			flush();
#endif /* __SYNTHESIS__ */
		}

		bool write_req(const core_req_type req, const unsigned int port) {
#pragma HLS function_instantiate variable=port
			return m_core_req[port].write_dep(req, false);
		}

		void read_resp(line_type &line, bool dep, const unsigned int port) {
#pragma HLS function_instantiate variable=port
			m_core_resp[port].read_dep(line, dep);
		}

		/**
		 * \brief		Request to read a whole cache line.
		 *
		 * \param[in] addr_main	The address in main memory belonging to
		 * 			the cache line to be read.
		 * \param[in] port	The port from which to read.
		 * \param[out] line	The buffer to store the read line.
		 */
		void get_line(const ap_uint<ADDR_SIZE> addr_main,
				const unsigned int port, line_type &line) {
#pragma HLS inline
#ifndef __SYNTHESIS__
			assert(addr_main < MAIN_SIZE);
#endif /* __SYNTHESIS__ */

			// try to get line from L1 cache
			const auto l1_hit = (L1_CACHE &&
					m_l1_cache_get[port].get_line(addr_main, line));

#ifndef __SYNTHESIS__
			auto hit_status = L1_HIT;
#endif /* __SYNTHESIS__ */
			if (!l1_hit) {
				core_req_type req = {
					.op = READ_OP,
					.addr = addr_main
				};

#ifdef __SYNTHESIS__
				// send read request to cache
				auto dep = write_req(req, port);
				// force FIFO write and FIFO read to separate
				// pipeline stages to avoid deadlock due to
				// the blocking read
				dep = utils::delay<LATENCY>(dep);

				// read response from cache
				read_resp(line, dep, port);
#else
				hit_status = exec_core_req(req, port, line);
#endif /* __SYNTHESIS__ */

				if (L1_CACHE) {
					// store line to L1 cache
					m_l1_cache_get[port].set_line(addr_main, line);
				}
			}

#ifndef __SYNTHESIS__
			update_profiling(hit_status, port);
#endif /* __SYNTHESIS__ */
		}

		/**
		 * \brief		Request to read a data element from a
		 * 			specific port.
		 *
		 * \param[in] addr_main	The address in main memory referring to
		 * 			the data element to be read.
		 * \param[in] port	The port from which to read.
		 *
		 * \return		The read data element.
		 */
		T get(const ap_uint<ADDR_SIZE> addr_main, const unsigned int port) {
#pragma HLS inline
			line_type line;

			// get the whole cache line
			get_line(addr_main, port, line);

			// extract information from address
			address_type addr(addr_main);

			const auto LSB = (addr.m_off * WORD_SIZE);
			const auto MSB = (LSB + WORD_SIZE - 1);
			ap_uint<WORD_SIZE> buff = line(LSB, MSB);
			return *reinterpret_cast<T *>(&buff);
		}

		/**
		 * \brief		Request to read a data element.
		 *
		 * \param[in] addr_main	The address in main memory referring to
		 * 			the data element to be read.
		 *
		 * \return		The read data element.
		 */
		T get(const ap_uint<ADDR_SIZE> addr_main) {
#pragma HLS inline
			const auto data = get(addr_main, m_core_port);
			m_core_port = ((m_core_port + 1) % PORTS);

			return data;
		}

		/**
		 * \brief		Request to write a data element.
		 *
		 * \param[in] addr_main	The address in main memory referring to
		 * 			the data element to be written.
		 * \param[in] data	The data to be written.
		 */
		void set(const ap_uint<ADDR_SIZE> addr_main, const T data) {
#pragma HLS inline
#ifndef __SYNTHESIS__
			assert(addr_main < MAIN_SIZE);
#endif /* __SYNTHESIS__ */

			if (L1_CACHE) {
				// inform L1 caches about the writing
				m_l1_cache_get[0].notify_write(addr_main);
			}

			// send write request to cache
			core_req_type req = {WRITE_OP, addr_main, data};

#ifdef __SYNTHESIS__
			m_core_req[0].write(req);
#else
			line_type dummy;
			const auto hit_status = exec_core_req(req, 0, dummy);
			update_profiling(hit_status, 0);
#endif /* __SYNTHESIS__ */
		}

#ifndef __SYNTHESIS__
		int get_n_reqs(const unsigned int port) const {
			return m_n_reqs[port];
		}

		int get_n_hits(const unsigned int port) const {
			return m_n_hits[port];
		}

		int get_n_l1_reqs(const unsigned int port) const {
			return m_n_l1_reqs[port];
		}

		int get_n_l1_hits(const unsigned int port) const {
			return m_n_l1_hits[port];
		}

		double get_hit_ratio(const unsigned int port) const {
			if (m_n_reqs[port] > 0)
				return ((m_n_hits[port] + m_n_l1_hits[port]) /
						static_cast<double>(m_n_reqs[port] +
							m_n_l1_reqs[port]));

			return 0;
		}
#endif /* __SYNTHESIS__ */

	private:
#ifdef __SYNTHESIS__
		void exec_core_req(core_req_type &req,
				const unsigned int port, line_type &line) {
#else
		hit_status_type exec_core_req(core_req_type &req,
				const unsigned int port, line_type &line) {
#endif /* __SYNTHESIS__ */
#pragma HLS inline
			// check the request type
			const auto read = ((RD_ENABLED && (req.op == READ_OP)) ||
					(!WR_ENABLED));

			// extract information from address
			address_type addr(req.addr);

			auto way = hit(addr);
			const auto is_hit = (way != -1);

			if (!is_hit)
				way = m_replacer.get_way(addr);

			addr.set_way(way);
			m_replacer.notify_use(addr);

			mem_req_type mem_req;
			address_type *wb_addr_ptr;
			if (!is_hit) {
				// read from main memory
				mem_req.op = READ_OP;
				mem_req.load_addr = addr.m_addr_main;

				// check if write back is necessary
				if (WR_ENABLED && m_valid[addr.m_addr_line] &&
						m_dirty[addr.m_addr_line]) {
					// build write-back address
					address_type write_back_addr(m_tag[addr.m_addr_line],
							addr.m_set, 0, addr.m_way);
					wb_addr_ptr = &write_back_addr;
					mem_req.op = READ_WRITE_OP;
					mem_req.write_back_addr = write_back_addr.m_addr_main;
				}
			}

			if (is_hit || (mem_req.op == READ_WRITE_OP)) {
				// read from cache memory
				m_raw_cache_core.get_line(m_cache_mem,
						is_hit ? addr.m_addr_line : wb_addr_ptr->m_addr_line,
						is_hit ? line : mem_req.line);
			}
	
			if (!is_hit) {
#ifdef __SYNTHESIS__
				// send read request to
				// memory interface and
				// write request if
				// write-back is necessary
				m_mem_req.write(mem_req);

				// force FIFO write and
				// FIFO read to separate
				// pipeline stages to
				// avoid deadlock due to
				// the blocking read
				ap_wait();

				// read response from
				// memory interface
				m_mem_resp.read(line);
#else
				exec_mem_req(m_main_mem, mem_req, line);
#endif /* __SYNTHESIS__ */

				m_tag[addr.m_addr_line] = addr.m_tag;
				m_valid[addr.m_addr_line] = true;
				m_dirty[addr.m_addr_line] = false;

				m_replacer.notify_insertion(addr);

				if (read) {
					// store loaded line to cache
					m_raw_cache_core.set_line(m_cache_mem,
							addr.m_addr_line, line);
				}
			}

			if (!read) {
				// modify the line
				const auto LSB = (addr.m_off * WORD_SIZE);
				const auto MSB = (LSB + WORD_SIZE - 1);
				line(LSB, MSB) = *reinterpret_cast<ap_uint<WORD_SIZE> *>(&(req.data));

				// store the modified line to cache
				m_raw_cache_core.set_line(m_cache_mem,
						addr.m_addr_line, line);


				m_dirty[addr.m_addr_line] = true;
			}

#ifndef __SYNTHESIS__
			return (is_hit ? HIT : MISS);
#endif /* __SYNTHESIS__ */
		}

		void exec_mem_req(T *main_mem, mem_req_type &req,
				line_type &line) {
#pragma HLS inline
			if ((req.op == READ_OP) || (req.op == READ_WRITE_OP)) {
				// read line from main memory
				get_line(main_mem, req.load_addr, line);
			}

			if (WR_ENABLED && ((req.op == WRITE_OP) ||
						(req.op == READ_WRITE_OP))) {
				// write line to main memory
				set_line(main_mem, req.write_back_addr,
						req.line);
			}
		}

		/**
		 * \brief		Infinite loop managing the cache access
		 * 			requests (sent from the outside).
		 *
		 * \note		The infinite loop must be stopped by
		 * 			calling \ref stop (from the outside)
		 * 			when all the accesses have been completed.
		 */
		void run_core() {
#pragma HLS inline off
			// invalidate all cache lines
			m_valid = 0;

			m_replacer.init();
			m_raw_cache_core.init();

CORE_LOOP:		for (auto port = 0; ; port = ((port + 1) % PORTS)) {
#pragma HLS pipeline II=1 style=flp
#pragma HLS dependence variable=m_cache_mem inter RAW distance=3 true
				core_req_type req;
				// get request and
				// make pipeline flushable (to avoid deadlock)
				if (m_core_req[port].read_nb(req)) {
					// exit the loop if request is "end-of-request"
					if (req.op == STOP_OP)
						break;

					line_type line;
					exec_core_req(req, port, line);

					if ((RD_ENABLED && (req.op == READ_OP)) ||
							(!WR_ENABLED)) {
						// send the response to the read request
						m_core_resp[port].write(line);
					}
				}
			}

			// synchronize main memory with cache memory
			if (WR_ENABLED)
				flush();

#ifdef __SYNTHESIS__
			// stop memory interface
			m_mem_req.write((mem_req_type){.op = STOP_OP});
#endif /* __SYNTHESIS__ */
		}

		/**
		 * \brief		Infinite loop managing main memory
		 * 			access requests (sent from \ref run_core).
		 *
		 * \param[in] main_mem	The pointer to the main memory.
		 *
		 * \note		\p main_mem must be associated with
		 * 			a dedicated AXI port.
		 *
		 * \note		The infinite loop is stopped by
		 * 			\ref run_core when it is in turn stopped
		 * 			from the outside.
		 */
		void run_mem_if(T * const main_mem) {
#pragma HLS inline off
MEM_IF_LOOP:		while (1) {
#pragma HLS pipeline off
				mem_req_type req;
				// get request
				m_mem_req.read(req);

				// exit the loop if request is "end-of-request"
				if (req.op == STOP_OP)
					break;

				line_type line;
				exec_mem_req(main_mem, req, line);

				if ((req.op == READ_OP) || (req.op == READ_WRITE_OP)) {
					// send the response to the read request
					m_mem_resp.write(line);
				}
			}

		}

		/**
		 * \brief		Check if \p addr causes an HIT or a MISS.
		 *
		 * \param[in] addr	The address to be checked.
		 *
		 * \return		hitting way on HIT.
		 * \return		-1 on MISS.
		 */
		inline int hit(const address_type &addr) const {
#pragma HLS inline
			auto addr_tmp = addr;
			auto hit_way = -1;
			for (auto way = 0; way < N_WAYS; way++) {
				addr_tmp.set_way(way);
				if (m_valid[addr_tmp.m_addr_line] &&
						(addr_tmp.m_tag == m_tag[addr_tmp.m_addr_line])) {
					hit_way = way;
				}
			}

			return hit_way;
		}

		/**
		 * \brief	Write back all valid dirty cache lines to main memory.
		 */
		void flush() {
#pragma HLS inline
			for (auto set = 0; set < N_SETS; set++) {
				for (auto way = 0; way < N_WAYS; way++) {
					const address_type addr(
							m_tag[set * N_WAYS + way],
							set, 0, way);
					// check if line has to be written back
					if (m_valid[addr.m_addr_line] &&
							m_dirty[addr.m_addr_line]) {
						// write line back
						line_type line;

						// read line
						line = m_cache_mem[addr.m_addr_line];

						mem_req_type req = {WRITE_OP, 0,
							addr.m_addr_main, line};
#ifdef __SYNTHESIS__
						// send write request to memory
						// interface
						m_mem_req.write(req);
#else
						line_type dummy;
						exec_mem_req(m_main_mem, req, dummy);
#endif /* __SYNTHESIS__ */

						m_dirty[addr.m_addr_line] = false;
					}
				}
			}
		}

		void get_line(const T * const mem,
				const ap_uint<(ADDR_SIZE > 0) ? ADDR_SIZE : 1> addr,
				line_type &line) {
#pragma HLS inline
			const T * const mem_line = &(mem[addr & (-1U << OFF_SIZE)]);

			for (auto off = 0; off < N_WORDS_PER_LINE; off++) {
#pragma HLS unroll
				const auto LSB = (off * WORD_SIZE);
				const auto MSB = (LSB + WORD_SIZE - 1);
				line(LSB, MSB) = *const_cast<ap_uint<WORD_SIZE> *>(
						reinterpret_cast<const ap_uint<WORD_SIZE> *>(&mem_line[off]));
			}
		}

		void set_line(T * const mem,
				const ap_uint<(ADDR_SIZE > 0) ? ADDR_SIZE : 1> addr,
				const line_type &line) {
#pragma HLS inline
			T * const mem_line = &(mem[addr & (-1U << OFF_SIZE)]);

			for (auto off = 0; off < N_WORDS_PER_LINE; off++) {
#pragma HLS unroll
				const auto LSB = (off * WORD_SIZE);
				const auto MSB = (LSB + WORD_SIZE - 1);
				ap_uint<WORD_SIZE> buff = line(LSB, MSB);
				mem_line[off] = *reinterpret_cast<T *>(&buff);
			}
		}

#ifndef __SYNTHESIS__
		void update_profiling(const hit_status_type status, const unsigned int port) {
			m_n_l1_reqs[port]++;

			if (status == L1_HIT) {
				m_n_l1_hits[port]++;
			} else {
				m_n_reqs[port]++;
				if (status == HIT)
					m_n_hits[port]++;
			}
		}

#endif /* __SYNTHESIS__ */

		class square_bracket_proxy {
			private:
				cache *m_cache;
				const ap_uint<ADDR_SIZE> m_addr_main;
			public:
				square_bracket_proxy(cache *c,
						const ap_uint<ADDR_SIZE> addr_main):
					m_cache(c), m_addr_main(addr_main) {
#pragma HLS inline
					}

				operator T() const {
#pragma HLS inline
					return get();
				}

				square_bracket_proxy &operator=(const T data) {
#pragma HLS inline
					set(data);
					return *this;
				}

				square_bracket_proxy &operator=(
						const square_bracket_proxy &proxy) {
#pragma HLS inline
					set(proxy.get());
					return *this;
				}

			private:
				T get() const {
#pragma HLS inline
					return m_cache->get(m_addr_main);
				}

				void set(const T data) {
#pragma HLS inline
					m_cache->set(m_addr_main, data);
				}
		};

	public:
		square_bracket_proxy operator[](const ap_uint<ADDR_SIZE> addr_main) {
#pragma HLS inline
			return square_bracket_proxy(this, addr_main);
		}
};

template<typename>
struct is_cache : std::false_type {};

template <typename T, bool RD_ENABLED, bool WR_ENABLED, size_t PORTS,
	 size_t MAIN_SIZE, size_t N_SETS, size_t N_WAYS, size_t N_WORDS_PER_LINE,
	 bool LRU, size_t N_L1_SETS, size_t N_L1_WAYS, bool SWAP_TAG_SET, size_t LATENCY>
	 struct is_cache<cache<T, RD_ENABLED, WR_ENABLED, PORTS, MAIN_SIZE,
	 N_SETS, N_WAYS, N_WORDS_PER_LINE, LRU, N_L1_SETS, N_L1_WAYS,
	 SWAP_TAG_SET, LATENCY>&> : std::true_type {};

void init() {}

template <typename HEAD_TYPE, typename... TAIL_TYPES>
typename std::enable_if<!is_cache<HEAD_TYPE>::value, void>::type
init(HEAD_TYPE &&head, TAIL_TYPES&&... tail) {
	init(tail...);
}

template <typename HEAD_TYPE, typename... TAIL_TYPES>
typename std::enable_if<is_cache<HEAD_TYPE>::value, void>::type
init(HEAD_TYPE &&head, TAIL_TYPES&&... tail) {
	head.init();
	init(tail...);
}

void stop() {}

template <typename HEAD_TYPE, typename... TAIL_TYPES>
typename std::enable_if<!is_cache<HEAD_TYPE>::value, void>::type
stop(HEAD_TYPE &&head, TAIL_TYPES&&... tail) {
	stop(tail...);
}

template <typename HEAD_TYPE, typename... TAIL_TYPES>
typename std::enable_if<is_cache<HEAD_TYPE>::value, void>::type
stop(HEAD_TYPE &&head, TAIL_TYPES&&... tail) {
	head.stop();
	stop(tail...);
}

template <class T, typename... ARGS_TYPES>
void cache_wrapper(T &&fn, ARGS_TYPES&&... args) {
#pragma HLS inline off
	init(args...);
	fn(args...);
	stop(args...);
}

#endif /* CACHE_H */
<|MERGE_RESOLUTION|>--- conflicted
+++ resolved
@@ -146,10 +146,7 @@
 			m_valid = 0;
 
 			m_replacer.init();
-<<<<<<< HEAD
-=======
 			m_raw_cache_core.init();
->>>>>>> 99ef9682
 #endif /* __SYNTHESIS__ */
 
 			m_core_port = 0;
