#ifndef CACHE_H
#define CACHE_H

/**
 * \file	cache.h
 *
 * \brief 	Cache module compatible with Vitis HLS 2021.1.
 *
 *		Cache module whose characteristics are:
 *			- address mapping: set-associative;
 *			- replacement policy: least-recently-used or
 *						last-in first-out;
 *			- write policy: write-back.
 *
 *		Advanced features:
 *			- Multi-levels: L1 cache (direct-mapped, write-through).
 *			- Multi-ports (read-only).
 */

#include "address.h"
#include "replacer.h"
#include "l1_cache.h"
#define HLS_STREAM_THREAD_SAFE
#include "hls_stream.h"
#include "ap_utils.h"
#include "ap_int.h"
#include "utils.h"
#include <type_traits>
#ifdef __SYNTHESIS__
#include "hls_vector.h"
#else
#include <thread>
#include <array>
#include <cassert>
#endif /* __SYNTHESIS__ */

template <typename T, bool RD_ENABLED, bool WR_ENABLED, size_t PORTS,
	 size_t MAIN_SIZE, size_t N_SETS, size_t N_WAYS, size_t N_WORDS_PER_LINE,
	 bool LRU, size_t L1_CACHE_LINES, size_t LATENCY>
class cache {
	private:
		static const bool L1_CACHE = (L1_CACHE_LINES > 0);
		static const size_t ADDR_SIZE = utils::log2_ceil(MAIN_SIZE);
		static const size_t SET_SIZE = utils::log2_ceil(N_SETS);
		static const size_t OFF_SIZE = utils::log2_ceil(N_WORDS_PER_LINE);
		static const size_t TAG_SIZE = (ADDR_SIZE - (SET_SIZE + OFF_SIZE));
		static const size_t WAY_SIZE = utils::log2_ceil(N_WAYS);

		static_assert((RD_ENABLED || WR_ENABLED),
				"RD_ENABLED and/or WR_ENABLED must be true");
		static_assert((PORTS > 0), "PORTS must be greater than 0");
		static_assert((!(WR_ENABLED && (PORTS > 1))),
				"PORTS must be equal to 1 when WR_ENABLED is true");
		static_assert(((MAIN_SIZE > 0) && ((1 << ADDR_SIZE) == MAIN_SIZE)),
				"MAIN_SIZE must be a power of 2 greater than 0");
		static_assert(((N_SETS > 0) && ((1 << SET_SIZE) == N_SETS)),
				"N_SETS must be a power of 2 greater than 0");
		static_assert(((N_WAYS > 0) && ((1 << WAY_SIZE) == N_WAYS)),
				"N_WAYS must be a power of 2 greater than 0");
		static_assert(((N_WORDS_PER_LINE > 0) &&
					((1 << OFF_SIZE) == N_WORDS_PER_LINE)),
				"N_WORDS_PER_LINE must be a power of 2 greater than 0");
		static_assert((MAIN_SIZE >= (N_SETS * N_WAYS * N_WORDS_PER_LINE)),
				"N_SETS and/or N_WAYS and/or N_WORDS_PER_LINE are too big for the specified MAIN_SIZE");

#ifdef __SYNTHESIS__
		template <typename TYPE, size_t SIZE>
			using array_type = hls::vector<TYPE, SIZE>;
#else
		template <typename TYPE, size_t SIZE>
			using array_type = std::array<TYPE, SIZE>;
#endif /* __SYNTHESIS__ */

		typedef address<ADDR_SIZE, TAG_SIZE, SET_SIZE, WAY_SIZE> address_type;
		typedef array_type<T, N_WORDS_PER_LINE> line_type;
		typedef l1_cache<T, MAIN_SIZE, L1_CACHE_LINES, N_WORDS_PER_LINE>
			l1_cache_type;
		typedef replacer<LRU, address_type, N_SETS, N_WAYS,
			N_WORDS_PER_LINE> replacer_type;

		typedef enum {
			READ_OP,
			WRITE_OP,
			READ_WRITE_OP,
			STOP_OP,
			NOP_OP
		} op_type;

#if (defined(PROFILE) && (!defined(__SYNTHESIS__)))
		typedef enum {
			MISS,
			HIT,
			L1_HIT
		} hit_status_type;
#endif /* (defined(PROFILE) && (!defined(__SYNTHESIS__))) */

		typedef struct {
			op_type op;
			ap_uint<ADDR_SIZE> addr;
			T data;
		} core_req_type;

		typedef struct {
			op_type op;
			ap_uint<ADDR_SIZE> load_addr;
			ap_uint<ADDR_SIZE> write_back_addr;
			line_type line;
		} mem_req_type;

		ap_uint<(TAG_SIZE > 0) ? TAG_SIZE : 1> m_tag[N_SETS * N_WAYS];	// 1
		bool m_valid[N_SETS * N_WAYS];					// 2
		bool m_dirty[N_SETS * N_WAYS];					// 3
		T m_cache_mem[N_SETS * N_WAYS * N_WORDS_PER_LINE];		// 4
<<<<<<< HEAD
		hls::stream<op_type, 4> m_core_req_op[PORTS];			// 5
		hls::stream<ap_uint<ADDR_SIZE>, 4> m_core_req_addr[PORTS];	// 6
		hls::stream<T, 4> m_core_req_data;				// 7
		hls::stream<line_type, 4> m_core_resp[PORTS];			// 8
		stream_cond<mem_req_type, 2, MEM_IF_PROCESS> m_mem_req;		// 9
		stream_cond<line_type, 2, MEM_IF_PROCESS> m_mem_resp;		// 10
		l1_cache_type m_l1_cache_get[PORTS];				// 11
		replacer_type m_replacer;					// 12
		unsigned int m_core_port;					// 13
=======
		hls::stream<core_req_type, 512> m_core_req[PORTS];		// 5
		hls::stream<line_type, 512> m_core_resp[PORTS];			// 6
		hls::stream<mem_req_type, 2> m_mem_req;				// 7
		hls::stream<line_type, 2> m_mem_resp;				// 8
		l1_cache_type m_l1_cache_get[PORTS];				// 9
		replacer_type m_replacer;					// 10
		unsigned int m_core_port;					// 11
>>>>>>> ca643bf0
#if (defined(PROFILE) && (!defined(__SYNTHESIS__)))
		hls::stream<hit_status_type> m_hit_status;
		int m_n_reqs = 0;
		int m_n_hits = 0;
		int m_n_l1_hits = 0;
#endif /* (defined(PROFILE) && (!defined(__SYNTHESIS__))) */

	public:
		cache() {
#pragma HLS array_partition variable=m_tag complete dim=1
#pragma HLS array_partition variable=m_valid complete dim=1
#pragma HLS array_partition variable=m_dirty complete dim=1
#pragma HLS array_partition variable=m_cache_mem cyclic factor=N_WORDS_PER_LINE dim=1
<<<<<<< HEAD
#pragma HLS array_partition variable=m_core_req_op complete
#pragma HLS array_partition variable=m_core_req_addr complete
=======
#pragma HLS array_partition variable=m_core_req complete
>>>>>>> ca643bf0
#pragma HLS array_partition variable=m_core_resp complete
#pragma HLS array_partition variable=m_l1_cache_get complete
		}

		/**
		 * \brief	Initialize the cache.
		 *
		 * \note	Must be called before calling \ref run.
		 */
		void init() {
			m_core_port = 0;
			if (L1_CACHE) {
				for (auto port = 0; port < PORTS; port++)
					m_l1_cache_get[port].init();
			}
		}

		/**
		 * \brief		Start cache internal processes.
		 *
		 * \param[in] main_mem	The pointer to the main memory.
		 *
		 * \note		In case of synthesis this must be
		 * 			called in a dataflow region with
		 * 			disable_start_propagation option,
		 * 			together with the function in which
		 * 			cache is accessed.
		 *
		 * \note		In case of C simulation this must be
		 * 			executed by a thread separated from the
		 * 			thread in which cache is accessed.
		 */
		void run(T * const main_mem) {
#pragma HLS inline
#ifdef __SYNTHESIS__
			run_core();
			run_mem_if(main_mem);
#else
			std::thread core_thd([&]{run_core();});
			std::thread mem_if_thd([&]{run_mem_if(main_mem);});

			core_thd.join();
			mem_if_thd.join();
#endif /* __SYNTHESIS__ */
		}

		/**
		 * \brief	Stop cache internal processes.
		 *
		 * \note	Must be called after the function in which cache
		 * 		is accessed has completed.
		 */
		void stop() {
			for (auto port = 0; port < PORTS; port++)
				m_core_req[port].write((core_req_type){.op = STOP_OP});
		}

		template <unsigned int PORT>
			typename std::enable_if<(PORT < PORTS), bool>::type
			write_req(core_req_type req) {
				return m_core_req[PORT].write_dep(req, false);
			}

		template <unsigned int PORT>
			typename std::enable_if<(PORT >= PORTS), bool>::type
			write_req(core_req_type req) {
				return false;
			}

		template <unsigned int PORT>
			typename std::enable_if<(PORT < PORTS), void>::type
			read_resp(line_type &line, bool dep) {
				m_core_resp[PORT].read_dep(line, dep);
			}

		template <unsigned int PORT>
			typename std::enable_if<(PORT >= PORTS), void>::type
			read_resp(line_type &line, bool dep) {
			}

		/**
		 * \brief		Request to read a whole cache line.
		 *
		 * \param[in] addr_main	The address in main memory belonging to
		 * 			the cache line to be read.
		 * \param[out] line	The buffer to store the read line.
		 */
		void get_line(const ap_uint<ADDR_SIZE> addr_main, line_type &line) {
#pragma HLS inline
#ifndef __SYNTHESIS__
			assert(addr_main < MAIN_SIZE);
#endif /* __SYNTHESIS__ */

			const auto port = m_core_port;
			m_core_port = ((m_core_port + 1) % PORTS);

			// try to get line from L1 cache
			const auto l1_hit = (L1_CACHE &&
					m_l1_cache_get[port].hit(addr_main));

			if (l1_hit) {
				m_l1_cache_get[port].get_line(addr_main, line);
#ifndef __SYNTHESIS__
				m_core_req[port].write((core_req_type){.op = NOP_OP});
#endif /* __SYNTHESIS__ */
			} else {
				// send read request to cache
				bool dep;
				switch (port) {
					case 0:
						dep = write_req<0>((core_req_type){
								.op = READ_OP,
								.addr = addr_main});
						break;
					case 1:
						dep = write_req<1>((core_req_type){
								.op = READ_OP,
								.addr = addr_main});
						break;
					case 2:
						dep = write_req<2>((core_req_type){
								.op = READ_OP,
								.addr = addr_main});
						break;
					case 3:
						dep = write_req<3>((core_req_type){
								.op = READ_OP,
								.addr = addr_main});
						break;
					case 4:
						dep = write_req<4>((core_req_type){
								.op = READ_OP,
								.addr = addr_main});
						break;
					case 5:
						dep = write_req<5>((core_req_type){
								.op = READ_OP,
								.addr = addr_main});
						break;
					case 6:
						dep = write_req<6>((core_req_type){
								.op = READ_OP,
								.addr = addr_main});
						break;
					case 7:
						dep = write_req<7>((core_req_type){
								.op = READ_OP,
								.addr = addr_main});
						break;
					case 8:
						dep = write_req<8>((core_req_type){
								.op = READ_OP,
								.addr = addr_main});
						break;
					case 9:
						dep = write_req<9>((core_req_type){
								.op = READ_OP,
								.addr = addr_main});
						break;
					case 10:
						dep = write_req<10>((core_req_type){
								.op = READ_OP,
								.addr = addr_main});
						break;
					case 11:
						dep = write_req<11>((core_req_type){
								.op = READ_OP,
								.addr = addr_main});
						break;
					case 12:
						dep = write_req<12>((core_req_type){
								.op = READ_OP,
								.addr = addr_main});
						break;
					case 13:
						dep = write_req<13>((core_req_type){
								.op = READ_OP,
								.addr = addr_main});
						break;
					case 14:
						dep = write_req<14>((core_req_type){
								.op = READ_OP,
								.addr = addr_main});
						break;
					default:
						dep = write_req<15>((core_req_type){
								.op = READ_OP,
								.addr = addr_main});
						break;
				}

				// force FIFO write and FIFO read to separate
				// pipeline stages to avoid deadlock due to
				// the blocking read
				dep = utils::delay<bool, LATENCY>(dep);

				// read response from cache
				switch (port) {
					case 0:
						read_resp<0>(line, dep);
						break;
					case 1:
						read_resp<1>(line, dep);
						break;
					case 2:
						read_resp<2>(line, dep);
						break;
					case 3:
						read_resp<3>(line, dep);
						break;
					case 4:
						read_resp<4>(line, dep);
						break;
					case 5:
						read_resp<5>(line, dep);
						break;
					case 6:
						read_resp<6>(line, dep);
						break;
					case 7:
						read_resp<7>(line, dep);
						break;
					case 8:
						read_resp<8>(line, dep);
						break;
					case 9:
						read_resp<9>(line, dep);
						break;
					case 10:
						read_resp<10>(line, dep);
						break;
					case 11:
						read_resp<11>(line, dep);
						break;
					case 12:
						read_resp<12>(line, dep);
						break;
					case 13:
						read_resp<13>(line, dep);
						break;
					case 14:
						read_resp<14>(line, dep);
						break;
					default:
						read_resp<15>(line, dep);
						break;
				}

				if (L1_CACHE) {
					// store line to L1 cache
					m_l1_cache_get[port].set_line(addr_main, line);
				}
			}

#if (defined(PROFILE) && (!defined(__SYNTHESIS__)))
			update_profiling(l1_hit ? L1_HIT : m_hit_status.read());
#endif /* (defined(PROFILE) && (!defined(__SYNTHESIS__))) */
		}

		/**
		 * \brief		Request to read a data element.
		 *
		 * \param[in] addr_main	The address in main memory referring to
		 * 			the data element to be read.
		 *
		 * \return		The read data element.
		 */
		T get(const ap_uint<ADDR_SIZE> addr_main) {
#pragma HLS inline
			line_type line;

			// get the whole cache line
			get_line(addr_main, line);

			// extract information from address
			address_type addr(addr_main);

			return line[addr.m_off];
		}

		/**
		 * \brief		Request to write a data element.
		 *
		 * \param[in] addr_main	The address in main memory referring to
		 * 			the data element to be written.
		 * \param[in] data	The data to be written.
		 */
		void set(const ap_uint<ADDR_SIZE> addr_main, const T data) {
#pragma HLS inline
#ifndef __SYNTHESIS__
			assert(addr_main < MAIN_SIZE);
#endif /* __SYNTHESIS__ */

			if (L1_CACHE) {
				// inform L1 caches about the writing
				m_l1_cache_get[0].notify_write(addr_main);
			}

			// send write request to cache
<<<<<<< HEAD
			m_core_req_op[0].write(WRITE_OP);
			m_core_req_addr[0].write(addr_main);
			m_core_req_data.write(data);
=======
			m_core_req[0].write({WRITE_OP, addr_main, data});
>>>>>>> ca643bf0
#if (defined(PROFILE) && (!defined(__SYNTHESIS__)))
			update_profiling(m_hit_status.read());
#endif /* (defined(PROFILE) && (!defined(__SYNTHESIS__))) */
		}

#if (defined(PROFILE) && (!defined(__SYNTHESIS__)))
		int get_n_reqs() const {
			return m_n_reqs;
		}

		int get_n_hits() const {
			return m_n_hits;
		}

		int get_n_l1_hits() const {
			return m_n_l1_hits;
		}

		double get_hit_ratio() const {
			if (m_n_reqs > 0)
				return ((m_n_hits + m_n_l1_hits) / static_cast<double>(m_n_reqs));

			return 0;
		}
#endif /* (defined(PROFILE) && (!defined(__SYNTHESIS__))) */

	private:
		/**
		 * \brief		Infinite loop managing the cache access
		 * 			requests (sent from the outside).
		 *
		 * \note		The infinite loop must be stopped by
		 * 			calling \ref stop (from the outside)
		 * 			when all the accesses have been completed.
		 */
		void run_core() {
#pragma HLS inline off
			// invalidate all cache lines
			for (auto line = 0; line < (N_SETS * N_WAYS); line++)
				m_valid[line] = false;

			m_replacer.init();

CORE_LOOP:		while (1) {
#pragma HLS pipeline II=PORTS
INNER_CORE_LOOP:		for (auto port = 0; port < PORTS; port++) {
					core_req_type req;
#ifdef __SYNTHESIS__
					// get request and
					// make pipeline flushable (to avoid deadlock)
					if (m_core_req[port].read_nb(req)) {
#else
					// get request
					m_core_req[port].read(req);
#endif /* __SYNTHESIS__ */

					// exit the loop if request is "end-of-request"
					if (req.op == STOP_OP)
						goto core_end;

#ifndef __SYNTHESIS__
					if (req.op == NOP_OP)
						continue;
#endif /* __SYNTHESIS__ */

					// check the request type
					const auto read = ((RD_ENABLED && (req.op == READ_OP)) ||
							(!WR_ENABLED));

<<<<<<< HEAD
					// in case of write request, read data to be written
					const auto addr_main = m_core_req_addr[port].read();
					T data;
					if (!read)
						data = m_core_req_data.read();

=======
>>>>>>> ca643bf0
					// extract information from address
					address_type addr(req.addr);

					auto way = hit(addr);
					const auto is_hit = (way != -1);

					if (!is_hit)
						way = m_replacer.get_way(addr);

					addr.set_way(way);
					m_replacer.notify_use(addr);

					line_type line;
					if (is_hit) {
						// read from cache memory
						get_line(m_cache_mem,
								addr.m_addr_cache,
								line);
					} else {
						// read from main memory
						auto op = READ_OP;
						// build write-back address
						address_type write_back_addr(m_tag[addr.m_addr_line], addr.m_set,
								0, addr.m_way);
						// check if write back is necessary
						if (WR_ENABLED && m_valid[addr.m_addr_line] &&
								m_dirty[addr.m_addr_line]) {
							// get the line to be written back
							get_line(m_cache_mem,
									write_back_addr.m_addr_cache,
									line);

							op = READ_WRITE_OP;
						}

						// send read request to
						// memory interface and
						// write request if
						// write-back is necessary
						m_mem_req.write({op, addr.m_addr_main,
								write_back_addr.m_addr_main,
								line});

						// force FIFO write and
						// FIFO read to separate
						// pipeline stages to
						// avoid deadlock due to
						// the blocking read
						ap_wait();

						// read response from
						// memory interface
						m_mem_resp.read(line);

						m_tag[addr.m_addr_line] = addr.m_tag;
						m_valid[addr.m_addr_line] = true;
						m_dirty[addr.m_addr_line] = false;

						m_replacer.notify_insertion(addr);

						if (read) {
							// store loaded line to cache
							set_line(m_cache_mem,
									addr.m_addr_cache,
									line);
						}
					}

					if (read) {
						// send the response to the read request
						m_core_resp[port].write(line);
					} else {
						// modify the line
						line[addr.m_off] = req.data;

						// store the modified line to cache
						set_line(m_cache_mem,
								addr.m_addr_cache,
								line);


						m_dirty[addr.m_addr_line] = true;
					}

#if (defined(PROFILE) && (!defined(__SYNTHESIS__)))
					m_hit_status.write(is_hit ? HIT : MISS);
#endif /* (defined(PROFILE) && (!defined(__SYNTHESIS__))) */
#ifdef __SYNTHESIS__
					}
#endif /* __SYNTHESIS__ */
				}
			}

core_end:
			// synchronize main memory with cache memory
			if (WR_ENABLED)
				flush();

			// make sure that flush has completed before stopping
			// memory interface
			ap_wait();

			// stop memory interface
			m_mem_req.write((mem_req_type){.op = STOP_OP});
		}

		/**
		 * \brief		Infinite loop managing main memory
		 * 			access requests (sent from \ref run_core).
		 *
		 * \param[in] main_mem	The pointer to the main memory.
		 *
		 * \note		\p main_mem must be associated with
		 * 			a dedicated AXI port.
		 *
		 * \note		The infinite loop is stopped by
		 * 			\ref run_core when it is in turn stopped
		 * 			from the outside.
		 */
		void run_mem_if(T * const main_mem) {
#pragma HLS inline off

MEM_IF_LOOP:		while (1) {
#pragma HLS pipeline off
				mem_req_type req;
				// get request
				m_mem_req.read(req);

				// exit the loop if request is "end-of-request"
				if (req.op == STOP_OP)
					break;

				line_type line;
				if ((req.op == READ_OP) || (req.op == READ_WRITE_OP)) {
					// read line from main memory
					get_line(main_mem, req.load_addr, line);
				}

				if (WR_ENABLED && ((req.op == WRITE_OP) ||
							(req.op == READ_WRITE_OP))) {
					// write line to main memory
					set_line(main_mem, req.write_back_addr,
							req.line);
				}

				if ((req.op == READ_OP) || (req.op == READ_WRITE_OP)) {
					// send the response to the read request
					m_mem_resp.write(line);
				}
			}

		}

		/**
		 * \brief		Check if \p addr causes an HIT or a MISS.
		 *
		 * \param[in] addr	The address to be checked.
		 *
		 * \return		hitting way on HIT.
		 * \return		-1 on MISS.
		 */
		inline int hit(const address_type &addr) const {
#pragma HLS inline
			auto addr_tmp = addr;
			auto hit_way = -1;
			for (auto way = 0; way < N_WAYS; way++) {
				addr_tmp.set_way(way);
				if (m_valid[addr_tmp.m_addr_line] &&
						(addr_tmp.m_tag == m_tag[addr_tmp.m_addr_line])) {
					hit_way = way;
				}
			}

			return hit_way;
		}

		/**
		 * \brief	Write back all valid dirty cache lines to main memory.
		 */
		void flush() {
#pragma HLS inline
			for (auto set = 0; set < N_SETS; set++) {
				for (auto way = 0; way < N_WAYS; way++) {
					const address_type addr(
							m_tag[set * N_WAYS + way],
							set, 0, way);
					// check if line has to be written back
					if (m_valid[addr.m_addr_line] &&
							m_dirty[addr.m_addr_line]) {
						// write line back
						line_type line;

						// read line
						get_line(m_cache_mem,
								addr.m_addr_cache,
								line);

						// send write request to memory
						// interface
						m_mem_req.write({WRITE_OP, 0,
								addr.m_addr_main,
								line});

						m_dirty[addr.m_addr_line] = false;
					}
				}
			}
		}

		void get_line(const T * const mem,
				const ap_uint<(ADDR_SIZE > 0) ? ADDR_SIZE : 1> addr,
				line_type &line) {
#pragma HLS inline
			const T * const mem_line = &(mem[addr & (-1U << OFF_SIZE)]);

			for (auto off = 0; off < N_WORDS_PER_LINE; off++) {
#pragma HLS unroll
				line[off] = mem_line[off];
			}
		}

		void set_line(T * const mem,
				const ap_uint<(ADDR_SIZE > 0) ? ADDR_SIZE : 1> addr,
				const line_type &line) {
#pragma HLS inline
			T * const mem_line = &(mem[addr & (-1U << OFF_SIZE)]);

			for (auto off = 0; off < N_WORDS_PER_LINE; off++) {
#pragma HLS unroll
				mem_line[off] = line[off];
			}
		}

#if (defined(PROFILE) && (!defined(__SYNTHESIS__)))
		void update_profiling(const hit_status_type status) {
			m_n_reqs++;

			if (status == HIT)
				m_n_hits++;
			else if (status == L1_HIT)
				m_n_l1_hits++;
		}
#endif /* (defined(PROFILE) && (!defined(__SYNTHESIS__))) */

		class square_bracket_proxy {
			private:
				cache *m_cache;
				const ap_uint<ADDR_SIZE> m_addr_main;
			public:
				square_bracket_proxy(cache *c,
						const ap_uint<ADDR_SIZE> addr_main):
					m_cache(c), m_addr_main(addr_main) {
#pragma HLS inline
					}

				operator T() const {
#pragma HLS inline
					return get();
				}

				square_bracket_proxy &operator=(const T data) {
#pragma HLS inline
					set(data);
					return *this;
				}

				square_bracket_proxy &operator=(
						const square_bracket_proxy &proxy) {
#pragma HLS inline
					set(proxy.get());
					return *this;
				}

			private:
				T get() const {
#pragma HLS inline
					return m_cache->get(m_addr_main);
				}

				void set(const T data) {
#pragma HLS inline
					m_cache->set(m_addr_main, data);
				}
		};

	public:
		square_bracket_proxy operator[](const ap_uint<ADDR_SIZE> addr_main) {
#pragma HLS inline
			return square_bracket_proxy(this, addr_main);
		}
};

#endif /* CACHE_H */
<|MERGE_RESOLUTION|>--- conflicted
+++ resolved
@@ -111,17 +111,6 @@
 		bool m_valid[N_SETS * N_WAYS];					// 2
 		bool m_dirty[N_SETS * N_WAYS];					// 3
 		T m_cache_mem[N_SETS * N_WAYS * N_WORDS_PER_LINE];		// 4
-<<<<<<< HEAD
-		hls::stream<op_type, 4> m_core_req_op[PORTS];			// 5
-		hls::stream<ap_uint<ADDR_SIZE>, 4> m_core_req_addr[PORTS];	// 6
-		hls::stream<T, 4> m_core_req_data;				// 7
-		hls::stream<line_type, 4> m_core_resp[PORTS];			// 8
-		stream_cond<mem_req_type, 2, MEM_IF_PROCESS> m_mem_req;		// 9
-		stream_cond<line_type, 2, MEM_IF_PROCESS> m_mem_resp;		// 10
-		l1_cache_type m_l1_cache_get[PORTS];				// 11
-		replacer_type m_replacer;					// 12
-		unsigned int m_core_port;					// 13
-=======
 		hls::stream<core_req_type, 512> m_core_req[PORTS];		// 5
 		hls::stream<line_type, 512> m_core_resp[PORTS];			// 6
 		hls::stream<mem_req_type, 2> m_mem_req;				// 7
@@ -129,7 +118,6 @@
 		l1_cache_type m_l1_cache_get[PORTS];				// 9
 		replacer_type m_replacer;					// 10
 		unsigned int m_core_port;					// 11
->>>>>>> ca643bf0
 #if (defined(PROFILE) && (!defined(__SYNTHESIS__)))
 		hls::stream<hit_status_type> m_hit_status;
 		int m_n_reqs = 0;
@@ -143,12 +131,7 @@
 #pragma HLS array_partition variable=m_valid complete dim=1
 #pragma HLS array_partition variable=m_dirty complete dim=1
 #pragma HLS array_partition variable=m_cache_mem cyclic factor=N_WORDS_PER_LINE dim=1
-<<<<<<< HEAD
-#pragma HLS array_partition variable=m_core_req_op complete
-#pragma HLS array_partition variable=m_core_req_addr complete
-=======
 #pragma HLS array_partition variable=m_core_req complete
->>>>>>> ca643bf0
 #pragma HLS array_partition variable=m_core_resp complete
 #pragma HLS array_partition variable=m_l1_cache_get complete
 		}
@@ -448,13 +431,7 @@
 			}
 
 			// send write request to cache
-<<<<<<< HEAD
-			m_core_req_op[0].write(WRITE_OP);
-			m_core_req_addr[0].write(addr_main);
-			m_core_req_data.write(data);
-=======
 			m_core_req[0].write({WRITE_OP, addr_main, data});
->>>>>>> ca643bf0
 #if (defined(PROFILE) && (!defined(__SYNTHESIS__)))
 			update_profiling(m_hit_status.read());
 #endif /* (defined(PROFILE) && (!defined(__SYNTHESIS__))) */
@@ -524,15 +501,6 @@
 					const auto read = ((RD_ENABLED && (req.op == READ_OP)) ||
 							(!WR_ENABLED));
 
-<<<<<<< HEAD
-					// in case of write request, read data to be written
-					const auto addr_main = m_core_req_addr[port].read();
-					T data;
-					if (!read)
-						data = m_core_req_data.read();
-
-=======
->>>>>>> ca643bf0
 					// extract information from address
 					address_type addr(req.addr);
 
